--- conflicted
+++ resolved
@@ -10,27 +10,14 @@
       <ul class="clearfix">
         <!-- 左边部分 -->
         <li style="width: 24%">
-<<<<<<< HEAD
-          <div class="alltitle" style="font-weight: bold;font-size: 1.3rem; color: rgba(255,255,255,.7)">Data Loader</div>
+          <div class="alltitle" style="font-weight: bold; font-size: 1.3rem; color: rgba(255,255,255,.7)">Data Loader</div>
           <div class="option">
-              <el-tabs type="border-card" style="background-color: #000d4a;">
-                <el-tab-pane>
-                <span slot="label"><i class="el-icon-date"></i>Predefined</span>
-                  <div class="option">
-                    <div class="alltitle">Select Dataset</div>
-                      <el-select v-model="value1" placeholder="" size="mini" @change="SelectDataset">
-=======
-          <div class="boxall">
-            <div class="alltitle" style="font-weight: bold; font-size: 1rem">
-              Data Loader
-            </div>
             <el-tabs type="border-card" style="background-color: #000d4a">
               <el-tab-pane>
-                <span slot="label"><i class="el-icon-date"></i> Selection</span>
-                  <div class="boxall">
-                    <div class="alltitle">DataSet Selection</div>
+                <span slot="label"><i class="el-icon-date"></i>Predefined</span>
+                  <div class="option" style="margin-top: 1rem">
+                    <div class="alltitle">Select Dataset</div>
                       <el-select v-model="value1" placeholder="" size="mini" @change="TransferData">
->>>>>>> 09aa7713
                         <el-option
                           v-for="item in dataset"
                           :key="item.value"
@@ -42,79 +29,61 @@
                 </el-tab-pane>
                 <el-tab-pane >
                   <span slot="label"><i class="el-icon-edit el-icon--right">Upload</i></span>
-                  <div class="option" style="margin-bottom: 2rem; margin-top: .2rem">
-                  <div class="alltitle">Groundtruth</div>
-                   <el-popover
-                    placement="top-start"
-                    width="480"
-                    trigger="hover"
-<<<<<<< HEAD
-                    close-delay=50>
-                    <div><span>Example of ground truth time series of 3 stations with 4 time slots:</span></div>
-                    <div><p>0.1<span style="color:#823935;font-weight:bold">\t</span>0.2<span style="color:#823935;font-weight:bold">\t</span>0.3<span style="color:#823935;font-weight:bold">\t</span>0.4<br/>0.2<span style="color:#823935;font-weight:bold">\t</span>0.1<span style="color:#823935;font-weight:bold">\t</span>5.0<span style="color:#823935;font-weight:bold">\t</span>0.2<br/>0.1<span style="color:#823935;font-weight:bold">\t</span>0.1<span style="color:#823935;font-weight:bold">\t</span>7.0<span style="color:#823935;font-weight:bold">\t</span>0.8</p></div>
-                      <HelloWorld @process-upload="inputprocess" type="gt" ref="gt" slot="reference"/>
-                   </el-popover>
-              </div>
+                  <div class="option" style="margin-bottom: 2rem;">
+                    <div class="alltitle">Groundtruth</div>
+                    <el-popover
+                        placement="top-start"
+                        width="480"
+                        trigger="hover"
+                        close-delay="50">
+                      <div>
+                      <span>Example of ground truth
+                        time series of 3 stations with 4 time slots:</span>
+                      </div>
+                      <div>
+                        <p>
+                          0.1<span style="color: #823935; font-weight: bold"
+                        >\t</span
+                        >0.2<span style="color: #823935; font-weight: bold"
+                        >\t</span
+                        >0.3<span style="color: #823935; font-weight: bold"
+                        >\t</span
+                        >0.4<br />0.2<span
+                            style="color: #823935; font-weight: bold"
+                        >\t</span
+                        >0.1<span style="color: #823935; font-weight: bold"
+                        >\t</span
+                        >5.0<span style="color: #823935; font-weight: bold"
+                        >\t</span
+                        >0.2<br />0.1<span
+                            style="color: #823935; font-weight: bold"
+                        >\t</span
+                        >0.1<span style="color: #823935; font-weight: bold"
+                        >\t</span
+                        >7.0<span style="color: #823935; font-weight: bold"
+                        >\t</span
+                        >0.8
+                        </p>
+                      </div>
+                      <HelloWorld
+                          @process-upload="inputprocess"
+                          type="gt"
+                          ref="gt"
+                          slot="reference"
+                      />
+                    </el-popover>
+                  </div>
+                  <div class="boxfoot"></div>
+
                 <div class="option" style="margin-bottom: 2rem;">
-                <div class="alltitle">Prediction</div>
-                 <el-popover
-=======
-                    close-delay="50"
-                  >
-                    <div>
-                      <span
-                        >Example of ground truth
-                        time series of 3 stations with 4 time slots:</span
-                      >
-                    </div>
-                    <div>
-                      <p>
-                        0.1<span style="color: #823935; font-weight: bold"
-                          >\t</span
-                        >0.2<span style="color: #823935; font-weight: bold"
-                          >\t</span
-                        >0.3<span style="color: #823935; font-weight: bold"
-                          >\t</span
-                        >0.4<br />0.2<span
-                          style="color: #823935; font-weight: bold"
-                          >\t</span
-                        >0.1<span style="color: #823935; font-weight: bold"
-                          >\t</span
-                        >5.0<span style="color: #823935; font-weight: bold"
-                          >\t</span
-                        >0.2<br />0.1<span
-                          style="color: #823935; font-weight: bold"
-                          >\t</span
-                        >0.1<span style="color: #823935; font-weight: bold"
-                          >\t</span
-                        >7.0<span style="color: #823935; font-weight: bold"
-                          >\t</span
-                        >0.8
-                      </p>
-                    </div>
-                    <HelloWorld
-                      @process-upload="inputprocess"
-                      type="gt"
-                      ref="gt"
-                      slot="reference"
-                    />
-                  </el-popover>
-                  <div class="boxfoot"></div>
-                </div>
-                <div class="boxall">
                   <div class="alltitle">Prediction</div>
                   <el-popover
->>>>>>> 09aa7713
                     placement="top-start"
                     width="460"
                     trigger="hover"
-                    close-delay="50"
-                  >
+                    close-delay="50">
                     <div>
-                      <span
-                        >Example of prediction
-                        time series of 3 stations with 4 time slots:</span
-                      >
+                      <span>Example of prediction time series of 3 stations with 4 time slots:</span>
                     </div>
                     <div>
                       <p>
@@ -145,37 +114,18 @@
                       @process-upload="inputprocess"
                       type="pred"
                       ref="pred"
-                      slot="reference"
-                    />
+                      slot="reference"/>
                   </el-popover>
-<<<<<<< HEAD
-<!--                <div class="boxfoot"></div>-->
               </div>
                 <div class="option" style="margin-bottom: 2rem;">
-                <div class="alltitle">Geographical Coordinates<span class="optional" style="color:#6d9eeb"> (optional)</span></div>
+                  <div class="alltitle">Geographical Coordinates<span class="optional" style="color:#6d9eeb"> (optional)</span></div>
                  <el-popover
-=======
-                  <div class="boxfoot"></div>
-                </div>
-                <div class="boxall">
-                  <div class="alltitle">
-                    StationInfo<span class="optional" style="color: #6d9eeb">
-                      (optional)</span
-                    >
-                  </div>
-                  <el-popover
->>>>>>> 09aa7713
                     placement="top-start"
                     width="535"
                     trigger="hover"
-                    close-delay="50"
-                  >
-                    <div>
-                      <span
-                        >Example of spatial information of 3 stations(latitude
-                        first, longitude second):</span
-                      >
-                    </div>
+                    close-delay="50">
+                    <div><span>Example of spatial information of 3 stations(latitude
+                        first, longitude second):</span></div>
                     <div>
                       <span
                         >30.1<span style="color: #823935; font-weight: bold"
@@ -193,42 +143,17 @@
                       @process-upload="inputprocess"
                       type="stationinfo"
                       ref="stationinfo"
-                      slot="reference"
-                    />
+                      slot="reference"/>
                   </el-popover>
-<<<<<<< HEAD
-<!--                <div class="boxfoot"></div>-->
-              </div>  
+                </div>
                 <div class="option" style="margin-bottom: 2rem;">
-                <div class="alltitle">TimeRange<span class="optional" style="color:#6d9eeb"> (optional)</span></div>
+                <div class="alltitle">TimeRange & TimeFitness<span class="optional" style="color:#6d9eeb"> (optional)</span></div>
                  <TimeSeries :TimeInfoProcessor="this.TimeInfoProcessor" ref="time"/>
-                <div class="boxfoot"></div>
               </div> 
                 </el-tab-pane>
               </el-tabs>
-              <RefreshButton style="margin-top: 2rem;" @click-refresh="refresh" diff_type="refresh"/>
-              <FuncButton  style="margin-bottom: 2rem;"@click-confirm="confirm" diff_type="confirm"/>
-=======
-                  <div class="boxfoot"></div>
-                </div>
-                <div class="boxall">
-                  <div class="alltitle">
-                    TimeSeries<span class="optional" style="color: #6d9eeb">
-                      (optional)</span
-                    >
-                  </div>
-                  <TimeSeries
-                    :TimeInfoProcessor="this.TimeInfoProcessor"
-                    ref="time"
-                  />
-                  <div class="boxfoot"></div>
-                </div>
-              </el-tab-pane>
-            </el-tabs>
-            <RefreshButton @click-refresh="refresh" diff_type="refresh" />
-            <FuncButton @click-confirm="confirm" diff_type="confirm" />
-            <div class="boxfoot"></div>
->>>>>>> 09aa7713
+              <RefreshButton style="margin-top: 3.7rem;" @click-refresh="refresh" diff_type="refresh"/>
+              <FuncButton  style="margin-bottom: 3.7rem;"@click-confirm="confirm" diff_type="confirm"/>
           </div>
         </li>
 
@@ -247,23 +172,16 @@
               <div class="barbox" style="height: 2.5rem">
                 <ul class="clearfix">
                   <li class="pulll_left counter" id="uv_name" style="font-family:微软雅黑; font-size: 1.2rem; color: rgba(255,255,255,0.8)">location</li>
-                  <!--            <li class="pulll_left counter" id="rmse" style="font-size: .3rem"> </li>-->
                   <li class="pulll_left counter" id="rmse"> </li>
                   <li class="pulll_left counter" id="mae"> </li>
                   <li class="pulll_left counter" id="mape"> </li>
                 </ul>
               </div>
             </div>
-<!--            <div :class='[this.model.ts_flag===true?"long":"short"]' id="map_1" >-->
-<!--            <div class="long">-->
-              <div v-if="this.flag" class="boxall" style="height: 20rem;" id="bmap" ref="bmap" ></div>
-<!--              <div v-if="this.flag" :class='[this.model.ts_flag===true?"blong":"bshort"]' id="bmap" ref="bmap" ></div>-->
-<!--          style="height: 14.5rem; width: 37rem; left: 1.2rem"-->
-              <SortMetric class="boxall" style="height: 20rem;" v-if="this.isShow&&!this.flag" @bar-click="changeTimeSeries" :sort_metric_param="this.model.sort_rmse_param"/>
-<!--            </div>-->
-              <!--prediction et truth-->
-            <div class="boxall" style="height:16rem" >
-<!--             <div class="boxall" style="height:16rem;width:39rem;position:absolute;top:14.5rem" >-->
+              <div v-if="this.flag" class="boxall" style="height: 20rem; margin-bottom: .6rem" id="bmap" ref="bmap" ></div>
+              <SortMetric class="boxall" style="height: 20rem; margin-bottom: .6rem" v-if="this.isShow&&!this.flag" @bar-click="changeTimeSeries" :sort_metric_param="this.model.sort_rmse_param"/>
+
+            <div class="boxall" style="height:16rem;">
                <div class="alltitle" style="font-weight: bold;font-size: 1rem">Groundtruth and Prediction {{currentstation}}</div>
                <TemporalBadCase v-if="this.isShow" :temp_bad_case_param="this.model.temp_bad_case_param"/>
                <div class="boxfoot"></div>
@@ -275,8 +193,7 @@
         <li style="width: 31%">
             <div class="alltitle" style="font-weight: bold;font-size: 1.3rem; color: rgba(255,255,255,.7)">Error Diagnosis</div>
             <!--时空数据/评价指标的分布-->
-<!--            <div class="boxall" style="height:16.5rem;width:27rem;margin-left:-0.5%">-->
-            <div class="boxall" style="height:20rem">
+            <div class="boxall" style="height:20rem; margin-bottom: .6rem">
               <div class="alltitle">Basic Statistics</div>
               <el-cascader
                   v-model="value"
@@ -693,17 +610,11 @@
 
     //地图初始化
     initCharts() {
-<<<<<<< HEAD
-      console.log("here")
-      let _this=this;
-      const myChart = this.$echarts.init(this.$refs.bmap)
-=======
       console.log('go into initCharts')
       let _this = this;
       console.log(this.$refs.bmap)
       const myChart = this.$echarts.init(this.$refs.bmap);
       console.log('initmychart!')
->>>>>>> 09aa7713
       myChart.setOption({
         bmap: {
           key: "uAEIuqTqw9WoIIjwKIGCeaprkb0ZQvyK&s=1",
@@ -854,7 +765,6 @@
 </script>
 
 <style>
-<<<<<<< HEAD
 *{
 	-webkit-box-sizing: border-box;
 	-moz-box-sizing: border-box;
@@ -871,11 +781,6 @@
 a.active,a:focus{ outline:none!important; text-decoration:none;}
 ol,ul,p,h1,h2,h3,h4,h5,h6{ padding:0; margin:0}
 a:hover{ color:#06c; text-decoration: none!important}
-
-.clearfix:after, .clearfix:before {
-	display: table;
-	content: " "
-=======
 * {
   -webkit-box-sizing: border-box;
   -moz-box-sizing: border-box;
@@ -945,52 +850,15 @@
 .clearfix:before {
   display: table;
   content: " ";
->>>>>>> 09aa7713
 }
 .clearfix:after {
   clear: both;
 }
 /*谷歌滚动条样式*/
-<<<<<<< HEAD
   ::-webkit-scrollbar {width:5px;height:5px;position:absolute}
   ::-webkit-scrollbar-thumb {background-color:#5bc0de}
   ::-webkit-scrollbar-track {background-color:#ddd}
 
-/*.nav>ul{*/
-
-/*}*/
-/*.nav>ul>li{*/
-/*	display: inline-block;*/
-/*	width: 120px;*/
-/*	text-align: center;*/
-/*	height: 50px;*/
-/*	position: relative;*/
-/*	line-height: 50px;*/
-/*	box-sizing: border-box;*/
-/*	border-radius: 5px;*/
-
-/*}*/
-/*.nav>ul>li:hover{*/
-/*	box-shadow: -10px 0px 15px #034c6a inset, */
-/*	0px -10px 15px #034c6a inset, */
-/*	10px 0px 15px #034c6a inset, */
-/*	0px 10px 15px #034c6a inset;*/
-
-/*	box-sizing: border-box;*/
-/*}*/
-/*.nav>ul>li i{*/
-/*	width: 16px;*/
-/*	height: 16px;*/
-/*	display: inline-block;*/
-/*	position: relative;*/
-/*	top:3px;*/
-/*	margin-right: 5px;*/
-/*}*/
-/*.nav>ul>li>a{*/
-/*	color: #ffffff;*/
-/*	font-size: 14px;*/
-/*}*/
-=======
 ::-webkit-scrollbar {
   width: 5px;
   height: 5px;
@@ -1002,37 +870,6 @@
 ::-webkit-scrollbar-track {
   background-color: #ddd;
 }
-.nav > ul {
-}
-.nav > ul > li {
-  display: inline-block;
-  width: 120px;
-  text-align: center;
-  height: 50px;
-  position: relative;
-  line-height: 50px;
-  box-sizing: border-box;
-  border-radius: 5px;
-}
-.nav > ul > li:hover {
-  box-shadow: -10px 0px 15px #034c6a inset, 0px -10px 15px #034c6a inset,
-    10px 0px 15px #034c6a inset, 0px 10px 15px #034c6a inset;
-
-  box-sizing: border-box;
-}
-.nav > ul > li i {
-  width: 16px;
-  height: 16px;
-  display: inline-block;
-  position: relative;
-  top: 3px;
-  margin-right: 5px;
-}
-.nav > ul > li > a {
-  color: #ffffff;
-  font-size: 14px;
-}
->>>>>>> 09aa7713
 
 .li_ul li {
   line-height: 40px !important;
@@ -1067,7 +904,6 @@
 }
 
 /*标题*/
-<<<<<<< HEAD
 .header_center{
 	width: 30%;
 	margin: 0px auto;
@@ -1115,10 +951,6 @@
 .alltitle{ font-size:.2rem; color:#fff; text-align: center; margin-bottom: 0.4rem;}
 .boxfoot{ position:absolute; bottom: 0; width: 100%; left: 0;}
 .boxfoot:before,.boxfoot:after{ position:absolute; width: .4rem; height: .4rem;  content: "";border-bottom: 2px solid #02a6b5; bottom: 0;}
-
-.bar{background:rgba(101,132,226,.1); padding: .15rem;}
-.barbox li,.barbox2 li{ width:25%; text-align: center; position: relative; z-index: 100;}
-=======
 .header_center {
   width: 30%;
   margin: 0px auto;
@@ -1226,7 +1058,6 @@
   border-bottom: 2px solid #02a6b5;
   bottom: 0;
 }
-
 .bar {
   background: rgba(101, 132, 226, 0.1);
   padding: 0.15rem;
@@ -1238,7 +1069,6 @@
   position: relative;
   z-index: 100;
 }
->>>>>>> 09aa7713
 .barbox:before,
 .barbox:after {
   position: absolute;
@@ -1283,16 +1113,11 @@
   /*height: 31.5rem;*/
   height: 14.5rem;
 }
-<<<<<<< HEAD
-.blong{
-  position:relative; z-index: 9;
-=======
 .blong {
->>>>>>> 09aa7713
-  /*height:46rem; */
-  /*width: 39rem;*/
-  /*height:14.5rem;*/
-}
+  position: relative;
+  z-index: 9;
+}
+
 .bshort{
   height:14.5rem;
   width: 39rem;
