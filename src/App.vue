<template>
  <div id="app">
<!--    <img alt="Vue logo" src="./assets/logo.png">-->
    <HelloWorld @process-upload="inputprocess" type="gt"/>
    <HelloWorld @process-upload="inputprocess" type="pred"/>
    <HelloWorld @process-upload="inputprocess" type="stationinfo"/>
    <FuncButton @click-confirm="confirm" diff_type="confirm"/>
    <SpatialBadCase @station-change="changeTimeSeries" :CasesError="this.model.mae_for_each_station" :CasesLats="this.model.station_lats" :CasesLngs="this.model.station_lngs"/>
    <TemporalBadCase :temp_bad_case_param="this.model.temp_bad_case_param"/>
    <SortMetric :sort_metric_param="this.model.sort_rmse_param"/>
    <MetricDistribution :metric_distribution_param="this.model.rmse_distribution_param"/>

  </div>
</template>

<script>
import HelloWorld from './components/HelloWorld.vue'
import FuncButton from './components/FunctionalButton.vue'
import Model from './Model.js'
import SpatialBadCase from './components/SpatialView.vue'
import TemporalBadCase from './components/TemporalView.vue'
import SortMetric from './components/SortMetric'
import MetricDistribution from './components/MetricDistribution'

export default {
  name: 'App',
  components: {
    HelloWorld,
    FuncButton,
    SpatialBadCase,
    TemporalBadCase,
    SortMetric,
    MetricDistribution,
  },
  data(){
    return{
      model:new Model(),
    }
  },
  mounted () {
    this.model.getTemporalBadCaseParam();
  },
  methods:{
    inputprocess(file,type){
      this.model.setSTRaster(file,type);
    },
    confirm(){
      console.log('here');
      this.model.testupdate();
      this.model.getTemporalBadCaseParam(0);
      this.model.getMetricRankListParam();
      this.model.getMetricDistributionParam();
<<<<<<< HEAD
      this.model.emitErrorHotspotIndex();
=======
    },
    changeTimeSeries(id){
      console.log(id)
      this.model.getTemporalBadCaseParam(id);
      console.log(this.model.temp_bad_case_param)

>>>>>>> 910d4bfe
    }
    
  }
}
</script>

<style>
#app {
  font-family: Avenir, Helvetica, Arial, sans-serif;
  -webkit-font-smoothing: antialiased;
  -moz-osx-font-smoothing: grayscale;
  text-align: center;
  color: #2c3e50;
  margin-top: 60px;
}
</style><|MERGE_RESOLUTION|>--- conflicted
+++ resolved
@@ -50,16 +50,12 @@
       this.model.getTemporalBadCaseParam(0);
       this.model.getMetricRankListParam();
       this.model.getMetricDistributionParam();
-<<<<<<< HEAD
       this.model.emitErrorHotspotIndex();
-=======
     },
     changeTimeSeries(id){
       console.log(id)
       this.model.getTemporalBadCaseParam(id);
       console.log(this.model.temp_bad_case_param)
-
->>>>>>> 910d4bfe
     }
     
   }
