--- conflicted
+++ resolved
@@ -30,20 +30,13 @@
   },
   computed: {
     options() {
-<<<<<<< HEAD
-      let pd = this.temp_bad_case_param[0]
-      let gt = this.temp_bad_case_param[1]
-      let ts = this.temp_bad_case_param[2]
-      let markArea = this.temp_bad_case_param[3]
-      let startIndex = this.temp_bad_case_param[4]
-      let endIndex = this.temp_bad_case_param[5]
-=======
       let pd = this.temp_bad_case_param['prediction']
       let gt = this.temp_bad_case_param['groundtruth']
       let ts = this.temp_bad_case_param['axisvalue']
+      let markArea = this.temp_bad_case_param['badcase']
       let startIndex = this.temp_bad_case_param['startInd']
       let endIndex = this.temp_bad_case_param['endInd']
->>>>>>> 910d4bfe
+
       return {
         legend: {orient: 'horizontal', left: '2%', top: '5%', textStyle: {color: '#fff'}},
         tooltip: {
